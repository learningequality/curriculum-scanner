--- conflicted
+++ resolved
@@ -228,7 +228,6 @@
     Returns None
   """
   draw = ImageDraw.Draw(image)
-<<<<<<< HEAD
   block_padding = padding * BLOCK_BORDER_THICKNESS
   left_bottom_x = bound.vertices[0].x - block_padding
   left_bottom_y = bound.vertices[0].y - block_padding
@@ -239,15 +238,9 @@
   left_top_x = bound.vertices[3].x - block_padding
   left_top_y = bound.vertices[3].y + block_padding
 
-  draw.line([left_bottom_x, left_bottom_y, right_bottom_x, right_bottom_y, right_top_x, right_top_y, left_top_x, left_top_y, left_bottom_x, left_bottom_y], fill=color, width=BLOCK_BORDER_THICKNESS)
-=======
-  draw.line([bound.vertices[0].x, bound.vertices[0].y,
-            bound.vertices[1].x, bound.vertices[1].y,
-            bound.vertices[2].x, bound.vertices[2].y,
-            bound.vertices[3].x, bound.vertices[3].y,
-            bound.vertices[0].x, bound.vertices[0].y], fill=color, width=BLOCK_BORDER_THICKNESS)
-
->>>>>>> 2099b728
+  draw.line([left_bottom_x, left_bottom_y, right_bottom_x, right_bottom_y, right_top_x,
+    right_top_y, left_top_x, left_top_y, left_bottom_x, left_bottom_y], fill=color, width=BLOCK_BORDER_THICKNESS)
+
 
 def draw_boxes_on_image(filepath, directory, pages):
   """
